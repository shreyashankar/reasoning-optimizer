import ast
import functools
import hashlib
import json
import os
import shutil
import threading
from concurrent.futures import as_completed
from typing import Any, Callable, Dict, Iterable, List, Optional, Tuple, Union

import litellm
import tiktoken
from asteval import Interpreter
from diskcache import Cache
from dotenv import load_dotenv
from frozendict import frozendict
from jinja2 import Template
from litellm import completion, embedding, model_cost, RateLimitError
from rich import print as rprint
from rich.console import Console
from rich.prompt import Prompt
from tqdm import tqdm

from docetl.utils import completion_cost, count_tokens
import time

aeval = Interpreter()

load_dotenv()
# litellm.set_verbose = True
DOCETL_HOME_DIR = os.path.expanduser("~/.docetl")

CACHE_DIR = os.path.join(DOCETL_HOME_DIR, "cache")
LLM_CACHE_DIR = os.path.join(DOCETL_HOME_DIR, "llm_cache")
cache = Cache(LLM_CACHE_DIR)
cache.close()


def freezeargs(func):
    """
    Decorator to convert mutable dictionary arguments into immutable.

    This decorator is useful for making functions compatible with caching mechanisms
    that require immutable arguments.

    Args:
        func (callable): The function to be wrapped.

    Returns:
        callable: The wrapped function with immutable dictionary arguments.
    """

    @functools.wraps(func)
    def wrapped(*args, **kwargs):
        args = tuple(
            (
                frozendict(arg)
                if isinstance(arg, dict)
                else json.dumps(arg) if isinstance(arg, list) else arg
            )
            for arg in args
        )
        kwargs = {
            k: (
                frozendict(v)
                if isinstance(v, dict)
                else json.dumps(v) if isinstance(v, list) else v
            )
            for k, v in kwargs.items()
        }
        return func(*args, **kwargs)

    return wrapped

def flush_cache(console: Console = Console()):
    """
    Flush the cache to disk.
    """
    console.log("[bold green]Flushing cache to disk...[/bold green]")
    cache.close()
    console.log("[bold green]Cache flushed to disk.[/bold green]")


def clear_cache(console: Console = Console()):
    """
    Clear the LLM cache stored on disk.

    This function removes all cached items from the disk-based cache,
    effectively clearing the LLM's response history.

    Args:
        console (Console, optional): A Rich console object for logging.
            Defaults to a new Console instance.
    """
    console.log("[bold yellow]Clearing LLM cache...[/bold yellow]")
    try:
        with cache as c:
            c.clear()
        # Remove all files in the cache directory
        cache_dir = CACHE_DIR
        if not os.path.exists(cache_dir):
            os.makedirs(cache_dir)
        for filename in os.listdir(cache_dir):
            file_path = os.path.join(cache_dir, filename)
            try:
                if os.path.isfile(file_path):
                    os.unlink(file_path)
                elif os.path.isdir(file_path):
                    shutil.rmtree(file_path)
            except Exception as e:
                console.log(
                    f"[bold red]Error deleting {file_path}: {str(e)}[/bold red]"
                )
        console.log("[bold green]Cache cleared successfully.[/bold green]")
    except Exception as e:
        console.log(f"[bold red]Error clearing cache: {str(e)}[/bold red]")


def convert_val(value: Any) -> Dict[str, Any]:
    """
    Convert a string representation of a type to a dictionary representation.

    This function takes a string value representing a data type and converts it
    into a dictionary format suitable for JSON schema.

    Args:
        value (Any): A string representing a data type.

    Returns:
        Dict[str, Any]: A dictionary representing the type in JSON schema format.

    Raises:
        ValueError: If the input value is not a supported type or is improperly formatted.
    """
    value = value.strip().lower()
    if value in ["str", "text", "string", "varchar"]:
        return {"type": "string"}
    elif value in ["int", "integer"]:
        return {"type": "integer"}
    elif value in ["float", "decimal", "number"]:
        return {"type": "number"}
    elif value in ["bool", "boolean"]:
        return {"type": "boolean"}
    elif value.startswith("list["):
        inner_type = value[5:-1].strip()
        return {"type": "array", "items": convert_val(inner_type)}
    elif value == "list":
        raise ValueError("List type must specify its elements, e.g., 'list[str]'")
    elif value.startswith("{") and value.endswith("}"):
        # Handle dictionary type
        properties = {}
        for item in value[1:-1].split(","):
            key, val = item.strip().split(":")
            properties[key.strip()] = convert_val(val.strip())
        return {
            "type": "object",
            "properties": properties,
            "additionalProperties": False,
            "required": list(properties.keys()),
        }
    else:
        raise ValueError(f"Unsupported value type: {value}")


def cache_key(
    model: str,
    op_type: str,
    messages: List[Dict[str, str]],
    output_schema: Dict[str, str],
    scratchpad: Optional[str] = None,
) -> str:
    """
    Generate a unique cache key based on function arguments.

    This function creates a hash-based key using the input parameters, which can
    be used for caching purposes.

    Args:
        model (str): The model name.
        op_type (str): The operation type.
        messages (List[Dict[str, str]]): The messages to send to the LLM.
        output_schema (Dict[str, str]): The output schema dictionary.
        scratchpad (Optional[str]): The scratchpad to use for the operation.

    Returns:
        str: A unique hash string representing the cache key.
    """
    # Ensure no non-serializable objects are included
    key_dict = {
        "model": model,
        "op_type": op_type,
        "messages": json.dumps(messages, sort_keys=True),
        "output_schema": json.dumps(output_schema, sort_keys=True),
        "scratchpad": scratchpad,
    }
    return hashlib.md5(json.dumps(key_dict, sort_keys=True).encode()).hexdigest()

def get_user_input_for_schema(schema: Dict[str, Any]) -> Dict[str, Any]:
    """
    Prompt the user for input for each key in the schema using Rich,
    then parse the input values with json.loads().

    Args:
        schema (Dict[str, Any]): The schema dictionary.

    Returns:
        Dict[str, Any]: A dictionary with user inputs parsed according to the schema.
    """
    user_input = {}

    for key, value_type in schema.items():
        prompt_text = f"Enter value for '{key}' ({value_type}): "
        user_value = Prompt.ask(prompt_text)

        try:
            # Parse the input value using json.loads()
            parsed_value = json.loads(user_value)

            # Check if the parsed value matches the expected type
            if isinstance(parsed_value, eval(value_type)):
                user_input[key] = parsed_value
            else:
                rprint(
                    f"[bold red]Error:[/bold red] Input for '{key}' does not match the expected type {value_type}."
                )
                return get_user_input_for_schema(schema)  # Recursive call to retry

        except json.JSONDecodeError:
            rprint(
                f"[bold red]Error:[/bold red] Invalid JSON input for '{key}'. Please try again."
            )
            return get_user_input_for_schema(schema)  # Recursive call to retry

    return user_input


<<<<<<< HEAD
=======
def call_llm(
    model: str,
    op_type: str,
    messages: List[Dict[str, str]],
    output_schema: Dict[str, str],
    tools: Optional[List[Dict[str, str]]] = None,
    scratchpad: Optional[str] = None,
    console: Console = Console(),
    timeout_seconds: int = 120,
    max_retries_per_timeout: int = 2,
) -> Any:
    """
    Wrapper function that uses caching for LLM calls.

    This function generates a cache key and calls the cached version of call_llm.
    It retries the call if it times out after 60 seconds.

    Args:
        model (str): The model name.
        op_type (str): The operation type.
        messages (List[Dict[str, str]]): The messages to send to the LLM.
        output_schema (Dict[str, str]): The output schema dictionary.
        tools (Optional[List[Dict[str, str]]]): The tools to pass to the LLM.
        scratchpad (Optional[str]): The scratchpad to use for the operation.
        timeout_seconds (int): The timeout for the LLM call.
        max_retries_per_timeout (int): The maximum number of retries per timeout.
    Returns:
        str: The result from the cached LLM call.

    Raises:
        TimeoutError: If the call times out after retrying.
    """
    key = cache_key(model, op_type, messages, output_schema, scratchpad)

    max_retries = max_retries_per_timeout
    attempt = 0
    rate_limited_attempt = 0
    while attempt <= max_retries:
        try:
            return timeout(timeout_seconds)(cached_call_llm)(
                key,
                model,
                op_type,
                messages,
                output_schema,
                json.dumps(tools) if tools else None,
                scratchpad,
            )
        except RateLimitError:
            # TODO: this is a really hacky way to handle rate limits
            # we should implement a more robust retry mechanism
            backoff_time = 4 * (2**rate_limited_attempt)  # Exponential backoff
            max_backoff = 120  # Maximum backoff time of 60 seconds
            sleep_time = min(backoff_time, max_backoff)
            console.log(
                f"[yellow]Rate limit hit. Retrying in {sleep_time:.2f} seconds...[/yellow]"
            )
            time.sleep(sleep_time)
            rate_limited_attempt += 1
        except TimeoutError:
            if attempt == max_retries:
                console.log(
                    f"[bold red]LLM call timed out after {max_retries + 1} attempts[/bold red]"
                )
                # TODO: HITL
                return {}
            attempt += 1

>>>>>>> 6c655117

class InvalidOutputError(Exception):
    """
    Custom exception raised when the LLM output is invalid or cannot be parsed.

    Attributes:
        message (str): Explanation of the error.
        output (str): The invalid output that caused the exception.
        expected_schema (Dict[str, Any]): The expected schema for the output.
        messages (List[Dict[str, str]]): The messages sent to the LLM.
        tools (Optional[List[Dict[str, str]]]): The tool calls generated by the LLM.
    """

    def __init__(
        self,
        message: str,
        output: str,
        expected_schema: Dict[str, Any],
        messages: List[Dict[str, str]],
        tools: Optional[List[Dict[str, str]]] = None,
    ):
        self.message = message
        self.output = output
        self.expected_schema = expected_schema
        self.messages = messages
        self.tools = tools
        super().__init__(self.message)

    def __str__(self):
        return (
            f"{self.message}\n"
            f"Invalid output: {self.output}\n"
            f"Expected schema: {self.expected_schema}\n"
            f"Messages sent to LLM: {self.messages}\n"
            f"Tool calls generated by LLM: {self.tools}"
        )


def timeout(seconds):
    def decorator(func):
        @functools.wraps(func)
        def wrapper(*args, **kwargs):
            result = [TimeoutError("Function call timed out")]

            def target():
                try:
                    result[0] = func(*args, **kwargs)
                except Exception as e:
                    result[0] = e

            thread = threading.Thread(target=target)
            thread.start()
            thread.join(seconds)
            if isinstance(result[0], Exception):
                raise result[0]
            return result[0]

        return wrapper

    return decorator


def truncate_messages(
    messages: List[Dict[str, str]], model: str, from_agent: bool = False
) -> List[Dict[str, str]]:
    """
    Truncate the messages to fit the model's context length.
    """
    model_input_context_length = model_cost.get(model.split("/")[-1], {}).get(
        "max_input_tokens", 8192
    )
    total_tokens = sum(count_tokens(json.dumps(msg), model) for msg in messages)

    if total_tokens <= model_input_context_length - 100:
        return messages

    truncated_messages = messages.copy()
    longest_message = max(truncated_messages, key=lambda x: len(x["content"]))
    content = longest_message["content"]
    excess_tokens = total_tokens - model_input_context_length + 200  # 200 token buffer

    try:
        encoder = tiktoken.encoding_for_model(model.split("/")[-1])
    except Exception:
        encoder = tiktoken.encoding_for_model("gpt-4o")
    encoded_content = encoder.encode(content)
    tokens_to_remove = min(len(encoded_content), excess_tokens)
    mid_point = len(encoded_content) // 2
    truncated_encoded = (
        encoded_content[: mid_point - tokens_to_remove // 2]
        + encoder.encode(f" ... [{tokens_to_remove} tokens truncated] ... ")
        + encoded_content[mid_point + tokens_to_remove // 2 :]
    )
    truncated_content = encoder.decode(truncated_encoded)
    # Calculate the total number of tokens in the original content
    total_tokens = len(encoded_content)

    # Print the warning message using rprint
    warning_type = "User" if not from_agent else "Agent"
    rprint(
        f"[yellow]{warning_type} Warning:[/yellow] Cutting {tokens_to_remove} tokens from a prompt with {total_tokens} tokens..."
    )

    longest_message["content"] = truncated_content

    return truncated_messages



def safe_eval(expression: str, output: Dict) -> bool:
    """
    Safely evaluate an expression with a given output dictionary.
    Uses asteval to evaluate the expression.
    https://lmfit.github.io/asteval/index.html
    """
    try:
        # Add the output dictionary to the symbol table
        aeval.symtable["output"] = output
        # Safely evaluate the expression
        return bool(aeval(expression))
    except Exception:
        return False


class APIWrapper(object):
    def __init__(self, runner):
        self.runner = runner

    @freezeargs
    def gen_embedding(self, model: str, input: List[str]) -> List[float]:
        """
        A cached wrapper around litellm.embedding function.

<<<<<<< HEAD
        This function uses LRU (Least Recently Used) cache to store and retrieve
        embeddings for given inputs. It can significantly speed up repeated calls
        with the same model and input.
=======
    cost = 0.0

    # Parse the response
    parsed_response = parse_llm_response(response, output_schema)
    output = parsed_response[0]

    messages = (
        [
            {
                "role": "system",
                "content": f"You are a helpful assistant, intelligently processing data. This is a {op_type} operation.",
            }
        ]
        + messages
        + [
            {"role": "assistant", "content": json.dumps(output)},
        ]
    )
>>>>>>> 6c655117

        Args:
            model (str): The name of the embedding model to use.
            input (str): The input text to generate an embedding for.

        Returns:
            List[float]: The embedding vector as a list of floats.

        Note:
            The cache size is set to 1000. Adjust this value based on your memory
            constraints and usage patterns.
        """
        # Create a unique key for the cache
        key = hashlib.md5(f"{model}_{input}".encode()).hexdigest()
        input = json.loads(input)

        with cache as c:
            # Try to get the result from cache
            result = c.get(key)
            if result is None:
                # If not in cache, compute the embedding
                if not isinstance(input[0], str):
                    input = [json.dumps(item) for item in input]

                input = [item if item else "None" for item in input]

                # FIXME: Should we use a different limit for embedding?
                self.runner.rate_limiter.try_acquire("embedding_call", weight=1)
                result = embedding(model=model, input=input)
                # Cache the result
                c.set(key, result)

        return result



    # TODO: optimize this
    @freezeargs
    def cached_call_llm(
        self,
        cache_key: str,
        model: str,
        op_type: str,
        messages: List[Dict[str, str]],
        output_schema: Dict[str, str],
        tools: Optional[str] = None,
        scratchpad: Optional[str] = None,
    ) -> str:
        """
        Cached version of the call_llm function.

        This function serves as a cached wrapper around call_llm_with_cache. It uses
        the @freezeargs decorator to ensure immutable arguments and @functools.lru_cache
        for caching results.

        Args:
            cache_key (str): A unique key for caching.
            model (str): The model name.
            op_type (str): The operation type.
            messages (List[Dict[str, str]]): The messages to send to the LLM.
            output_schema (Dict[str, str]): The output schema dictionary.
            tools (Optional[str]): The tools to pass to the LLM.
            scratchpad (Optional[str]): The scratchpad to use for the operation.
        Returns:
            str: The result from call_llm_with_cache.
        """
        with cache as c:
            result = c.get(cache_key)
            if result is None:
                result = self.call_llm_with_cache(
                    model, op_type, messages, output_schema, tools, scratchpad
                )
                # Only set the cache if the result tool calls or output is not empty
                if (
                    result
                    and "tool_calls" in dir(result.choices[0].message)
                    and result.choices[0].message.tool_calls
                ):
                    c.set(cache_key, result)

        return result


    def call_llm_with_validation(
        self,
        messages: List[str],
        model: str,
        operation_type: str,
        schema: Dict[str, str],
        llm_call_fn: Callable,
        validation_fn: Callable,
        val_rule: str,
        num_retries: int,
        console: Console,
        scratchpad: Optional[str] = None,
    ) -> Tuple[Any, float, bool]:
        num_tries = num_retries + 1
        cost = 0.0

        key = cache_key(model, operation_type, messages, schema, scratchpad)

        for i in range(num_tries):
            response = llm_call_fn(messages)
            if isinstance(response, tuple):
                response, curr_cost = response
                cost += curr_cost

            cost += completion_cost(response)

            parsed_output, result = validation_fn(response)

            if result:
                return parsed_output, cost, True

            # Remove from cache
            with cache as c:
                c.delete(key)

            # Append the validation result to messages
            messages.append(
                {
                    "role": "assistant",
                    "content": json.dumps(parsed_output),
                }
            )
            messages.append(
                {
                    "role": "user",
                    "content": f"Your output {parsed_output} failed my validation rule: {str(val_rule)}\n\nPlease try again.",
                }
            )
            console.log(
                f"[bold red]Validation failed:[/bold red] {val_rule}\n"
                f"\t[yellow]Output:[/yellow] {parsed_output}\n"
                f"\tTrying again... ({i + 1}/{num_tries})"
            )

        return parsed_output, cost, False




    def call_llm(
        self,
        model: str,
        op_type: str,
        messages: List[Dict[str, str]],
        output_schema: Dict[str, str],
        tools: Optional[List[Dict[str, str]]] = None,
        scratchpad: Optional[str] = None,
        console: Console = Console(),
        timeout_seconds: int = 120,
        max_retries_per_timeout: int = 2,
    ) -> Any:
        """
        Wrapper function that uses caching for LLM calls.

        This function generates a cache key and calls the cached version of call_llm.
        It retries the call if it times out after 60 seconds.

        Args:
            model (str): The model name.
            op_type (str): The operation type.
            messages (List[Dict[str, str]]): The messages to send to the LLM.
            output_schema (Dict[str, str]): The output schema dictionary.
            tools (Optional[List[Dict[str, str]]]): The tools to pass to the LLM.
            scratchpad (Optional[str]): The scratchpad to use for the operation.
            timeout_seconds (int): The timeout for the LLM call.
            max_retries_per_timeout (int): The maximum number of retries per timeout.
        Returns:
            str: The result from the cached LLM call.

        Raises:
            TimeoutError: If the call times out after retrying.
        """
        key = cache_key(model, op_type, messages, output_schema, scratchpad)

        max_retries = max_retries_per_timeout
        for attempt in range(max_retries + 1):
            try:
                return timeout(timeout_seconds)(cached_call_llm)(
                    key,
                    model,
                    op_type,
                    messages,
                    output_schema,
                    json.dumps(tools) if tools else None,
                    scratchpad,
                )
            except RateLimitError:
                if attempt == max_retries - 1:
                    console.log(
                        f"[bold red]LLM call timed out after {max_retries} retries[/bold red]"
                    )
                    # TODO: HITL
                    return {}
                time.sleep(0.1)
            except TimeoutError:
                if attempt == max_retries - 1:
                    console.log(
                        f"[bold red]LLM call timed out after {max_retries} retries[/bold red]"
                    )
                    # TODO: HITL
                    return {}



    def call_llm_with_cache(
        self,
        model: str,
        op_type: str,
        messages: List[Dict[str, str]],
        output_schema: Dict[str, str],
        tools: Optional[str] = None,
        scratchpad: Optional[str] = None,
    ) -> str:
        """
        Make an LLM call with caching.

        This function prepares the necessary parameters and makes a call to the LLM
        using the provided model, operation type, prompt, and output schema.

        Args:
            model (str): The model name.
            op_type (str): The operation type.
            messages (List[Dict[str, str]]): The messages to send to the LLM.
            output_schema (Dict[str, str]): The output schema dictionary.
            tools (Optional[str]): The tools to pass to the LLM.
            scratchpad (Optional[str]): The scratchpad to use for the operation.
        Returns:
            str: The response from the LLM.
        """
        props = {key: convert_val(value) for key, value in output_schema.items()}
        use_tools = True

        if (
            len(props) == 1
            and list(props.values())[0].get("type") == "string"
            and scratchpad is None
            and "ollama" in model
        ):
            use_tools = False

        if tools is None and use_tools:
            if scratchpad is not None:
                props["updated_scratchpad"] = {"type": "string"}

            parameters = {"type": "object", "properties": props}
            parameters["required"] = list(props.keys())

            # TODO: this is a hack to get around the fact that gemini doesn't support additionalProperties
            if "gemini" not in model:
                parameters["additionalProperties"] = False

            tools = [
                {
                    "type": "function",
                    "function": {
                        "name": "send_output",
                        "description": "Send structured output back to the user",
                        "strict": True,
                        "parameters": parameters,
                        "additionalProperties": False,
                    },
                }
            ]
            tool_choice = {"type": "function", "function": {"name": "send_output"}}

        elif tools is not None:
            tools = json.loads(tools)
            tool_choice = (
                "required" if any(tool.get("required", False) for tool in tools) else "auto"
            )
            tools = [{"type": "function", "function": tool["function"]} for tool in tools]

        else:
            tools = None
            tool_choice = None

        system_prompt = f"You are a helpful assistant, intelligently processing data. This is a {op_type} operation. You will perform the specified task on the provided data. The result should be a structured output that you will send back to the user."
        if scratchpad:
            system_prompt += f"""

You are incrementally processing data across multiple batches. Maintain intermediate state between batches to accomplish this task effectively.

Current scratchpad: {scratchpad}

As you process each batch:
1. Update the scratchpad with crucial information for subsequent batches.
2. This may include partial results, counters, or data that doesn't fit into {list(output_schema.keys())}.
3. Example: For counting elements that appear more than twice, track all occurrences in the scratchpad until an item exceeds the threshold.

Keep the scratchpad concise (~500 chars) and easily parsable. Use clear structures like:
- Bullet points
- Key-value pairs
- JSON-like format

Update the 'updated_scratchpad' field in your output with the new scratchpad content.

Remember: The scratchpad should contain information necessary for processing future batches, not the final result."""
        messages = json.loads(messages)

        # Truncate messages if they exceed the model's context length
        messages = truncate_messages(messages, model)

        self.runner.rate_limiter.try_acquire("llm_call", weight=1)
        if tools is not None:
            response = completion(
                model=model,
                messages=[
                    {
                        "role": "system",
                        "content": system_prompt,
                    },
                ]
                + messages,
                tools=tools,
                tool_choice=tool_choice,
            )
        else:
            response = completion(
                model=model,
                messages=[
                    {
                        "role": "system",
                        "content": system_prompt,
                    },
                ]
                + messages,
            )

        return response



    def call_llm_with_gleaning(
        self,
        model: str,
        op_type: str,
        messages: List[Dict[str, str]],
        output_schema: Dict[str, str],
        validator_prompt_template: str,
        num_gleaning_rounds: int,
        console: Console = Console(),
        timeout_seconds: int = 120,
        max_retries_per_timeout: int = 2,
    ) -> Tuple[str, float]:
        """
        Call LLM with a gleaning process, including validation and improvement rounds.

        This function performs an initial LLM call, followed by multiple rounds of
        validation and improvement based on the validator prompt template.

        Args:
            model (str): The model name.
            op_type (str): The operation type.
            messages (List[Dict[str, str]]): The messages to send to the LLM.
            output_schema (Dict[str, str]): The output schema dictionary.
            validator_prompt_template (str): Template for the validator prompt.
            num_gleaning_rounds (int): Number of gleaning rounds to perform.
            timeout_seconds (int): The timeout for the LLM call.
        Returns:
            Tuple[str, float]: A tuple containing the final LLM response and the total cost.
        """
        if not litellm.supports_function_calling(model):
            raise ValueError(
                f"Model {model} does not support function calling (which we use for structured outputs). Please use a different model."
            )

        props = {key: convert_val(value) for key, value in output_schema.items()}

        parameters = {"type": "object", "properties": props}
        parameters["required"] = list(props.keys())
        parameters["additionalProperties"] = False

        # Initial LLM call
        response = self.call_llm(
            model,
            op_type,
            messages,
            output_schema,
            console=console,
            timeout_seconds=timeout_seconds,
            max_retries_per_timeout=max_retries_per_timeout,
        )

        cost = 0.0

        # Parse the response
        parsed_response = self.parse_llm_response(response, output_schema, messages=messages)
        output = parsed_response[0]

        messages = (
            [
                {
                    "role": "system",
                    "content": f"You are a helpful assistant, intelligently processing data. This is a {op_type} operation.",
                }
            ]
            + messages
            + [
                {"role": "assistant", "content": json.dumps(output)},
            ]
        )

        for rnd in range(num_gleaning_rounds):
            cost += completion_cost(response)

            # Prepare validator prompt
            validator_template = Template(validator_prompt_template)
            validator_prompt = validator_template.render(output=output)

            # Call LLM for validation
            self.runner.rate_limiter.try_acquire("llm_call", weight=1)
            validator_response = completion(
                model="gpt-4o-mini",
                messages=truncate_messages(
                    messages + [{"role": "user", "content": validator_prompt}], model
                ),
                response_format={
                    "type": "json_schema",
                    "json_schema": {
                        "name": "response",
                        "strict": True,
                        "schema": {
                            "type": "object",
                            "properties": {
                                "should_refine": {"type": "boolean"},
                                "improvements": {"type": "string"},
                            },
                            "required": ["should_refine", "improvements"],
                            "additionalProperties": False,
                        },
                    },
                },
            )
            cost += completion_cost(validator_response)

            # Parse the validator response
            suggestion = json.loads(validator_response.choices[0].message.content)
            if not suggestion["should_refine"]:
                break

            # console.log(
            #     f"Validator improvements (gleaning round {rnd + 1}): {suggestion['improvements']}"
            # )

            # Prompt for improvement
            improvement_prompt = f"""Based on the validation feedback:

    ```
    {suggestion['improvements']}
    ```

    Please improve your previous response. Ensure that the output adheres to the required schema and addresses any issues raised in the validation."""
            messages.append({"role": "user", "content": improvement_prompt})

            # Call LLM for improvement
            # TODO: support gleaning and tools
            self.runner.rate_limiter.try_acquire("llm_call", weight=1)
            response = completion(
                model=model,
                messages=truncate_messages(messages, model),
                # response_format={
                #     "type": "json_schema",
                #     "json_schema": {
                #         "name": "write_output",
                #         "description": "Write processing output to a database",
                #         "strict": True,
                #         "schema": parameters,
                #         # "additionalProperties": False,
                #     },
                # },
                tools=[
                    {
                        "type": "function",
                        "function": {
                            "name": "send_output",
                            "description": "Send structured output back to the user",
                            "strict": True,
                            "parameters": parameters,
                            "additionalProperties": False,
                        },
                    }
                ],
                tool_choice={"type": "function", "function": {"name": "send_output"}},
            )

            # Update messages with the new response
            messages.append(
                {
                    "role": "assistant",
                    "content": json.dumps(self.parse_llm_response(response, output_schema)[0]),
                }
            )

        return response, cost


    def parse_llm_response(
        self,
        response: Any,
        schema: Dict[str, Any] = {},
        tools: Optional[List[Dict[str, str]]] = None,
        manually_fix_errors: bool = False,
    ) -> List[Dict[str, Any]]:
        """
        Parse the response from a language model.
        This function extracts the tool calls from the LLM response and returns the arguments
        """
        try:
            return self.parse_llm_response_helper(response, schema, tools)
        except InvalidOutputError as e:
            if manually_fix_errors:
                rprint(
                    f"[bold red]Could not parse LLM output:[/bold red] {e.message}\n"
                    f"\tExpected Schema: {e.expected_schema}\n"
                    f"\tPlease manually set this output."
                )
                rprint(f"\n[bold yellow]LLM-Generated Response:[/bold yellow]\n{response}")
                output = get_user_input_for_schema(schema)

                return [output]
            else:
                raise e


    def parse_llm_response_helper(
        self,
        response: Any,
        schema: Dict[str, Any] = {},
        tools: Optional[List[Dict[str, str]]] = None,
    ) -> List[Dict[str, Any]]:
        """
        Parse the response from a language model.

        This function extracts the tool calls from the LLM response and returns the arguments
        of any 'send_output' function calls as a list of dictionaries.

        Args:
            response (Any): The response object from the language model.
            schema (Optional[Dict[str, Any]]): The schema that was passed to the LLM.
            tools (Optional[List[Dict[str, str]]]): The tools that were passed to the LLM.

        Returns:
            List[Dict[str, Any]]: A list of dictionaries containing the parsed output.

        Raises:
            InvalidOutputError: If the response is not valid.
        """

        if not response:
            raise InvalidOutputError("No response from LLM", [{}], schema, [], [])

        tool_calls = (
            response.choices[0].message.tool_calls
            if "tool_calls" in dir(response.choices[0].message)
            else []
        )

        # Check if there are no tools and the schema has a single key-value pair
        if not tools and len(schema) == 1 and not tool_calls:
            key = next(iter(schema))
            return [{key: response.choices[0].message.content}]

        # Parse the response based on the provided tools
        if tools:
            # If custom tools are provided, parse accordingly
            tool_calls = response.choices[0].message.tool_calls
            results = []
            for tool_call in tool_calls:
                for tool in tools:
                    if tool_call.function.name == tool["function"]["name"]:
                        try:
                            function_args = json.loads(tool_call.function.arguments)
                        except json.JSONDecodeError:
                            return [{}]
                        # Execute the function defined in the tool's code
                        local_scope = {}
                        exec(tool["code"].strip(), globals(), local_scope)
                        function_result = local_scope[tool["function"]["name"]](
                            **function_args
                        )
                        function_args.update(function_result)
                        results.append(function_args)
            return results
        else:
            if not tool_calls:
                raise InvalidOutputError(
                    "No tool calls in LLM response", [{}], schema, response.choices, []
                )

            outputs = []
            for tool_call in tool_calls:
                try:
                    output_dict = json.loads(tool_call.function.arguments)
                    if "ollama" in response.model:
                        for key, value in output_dict.items():
                            if not isinstance(value, str):
                                continue
                            try:
                                output_dict[key] = ast.literal_eval(value)
                            except:
                                try:
                                    if value.startswith("["):
                                        output_dict[key] = ast.literal_eval(value + "]")
                                    else:
                                        output_dict[key] = value
                                except:
                                    pass
                    outputs.append(output_dict)
                except json.JSONDecodeError:
                    raise InvalidOutputError(
                        "Could not decode LLM JSON response",
                        [tool_call.function.arguments],
                        schema,
                        response.choices,
                        tools,
                    )
                except Exception as e:
                    raise InvalidOutputError(
                        f"Error parsing LLM response: {e}",
                        [tool_call.function.arguments],
                        schema,
                        response.choices,
                        tools,
                    )

            return outputs

        # message = response.choices[0].message
        # return [json.loads(message.content)]


    def validate_output(self, operation: Dict, output: Dict, console: Console) -> bool:
        """
        Validate the output against the specified validation rules in the operation.

        Args:
            operation (Dict): The operation dictionary containing validation rules.
            output (Dict): The output to be validated.
            console (Console): The console object for logging.

        Returns:
            bool: True if all validations pass, False otherwise.
        """
        if "validate" not in operation:
            return True
        for validation in operation["validate"]:
            try:
                if not safe_eval(validation, output):
                    console.log(f"[bold red]Validation failed:[/bold red] {validation}")
                    console.log(f"[yellow]Output:[/yellow] {output}")
                    return False
            except Exception as e:
                console.log(f"[bold red]Validation error:[/bold red] {str(e)}")
                console.log(f"[yellow]Output:[/yellow] {output}")
                return False
        return True

class RichLoopBar:
    """
    A progress bar class that integrates with Rich console.

    This class provides a wrapper around tqdm to create progress bars that work
    with Rich console output.

    Args:
        iterable (Optional[Union[Iterable, range]]): An iterable to track progress.
        total (Optional[int]): The total number of iterations.
        desc (Optional[str]): Description to be displayed alongside the progress bar.
        leave (bool): Whether to leave the progress bar on screen after completion.
        console: The Rich console object to use for output.
    """

    def __init__(
        self,
        iterable: Optional[Union[Iterable, range]] = None,
        total: Optional[int] = None,
        desc: Optional[str] = None,
        leave: bool = True,
        console=None,
    ):
        if console is None:
            raise ValueError("Console must be provided")
        self.console = console
        self.iterable = iterable
        self.total = self._get_total(iterable, total)
        self.description = desc
        self.leave = leave
        self.tqdm = None

    def _get_total(self, iterable, total):
        """
        Determine the total number of iterations for the progress bar.

        Args:
            iterable: The iterable to be processed.
            total: The explicitly specified total, if any.

        Returns:
            int or None: The total number of iterations, or None if it can't be determined.
        """
        if total is not None:
            return total
        if isinstance(iterable, range):
            return len(iterable)
        try:
            return len(iterable)
        except TypeError:
            return None

    def __iter__(self):
        """
        Create and return an iterator with a progress bar.

        Returns:
            Iterator: An iterator that yields items from the wrapped iterable.
        """
        self.tqdm = tqdm(
            self.iterable,
            total=self.total,
            desc=self.description,
            file=self.console.file,
        )
        for item in self.tqdm:
            yield item

    def __enter__(self):
        """
        Enter the context manager, initializing the progress bar.

        Returns:
            RichLoopBar: The RichLoopBar instance.
        """
        self.tqdm = tqdm(
            total=self.total,
            desc=self.description,
            leave=self.leave,
            file=self.console.file,
        )
        return self

    def __exit__(self, exc_type, exc_val, exc_tb):
        """
        Exit the context manager, closing the progress bar.

        Args:
            exc_type: The type of the exception that caused the context to be exited.
            exc_val: The instance of the exception that caused the context to be exited.
            exc_tb: A traceback object encoding the stack trace.
        """
        self.tqdm.close()

    def update(self, n=1):
        """
        Update the progress bar.

        Args:
            n (int): The number of iterations to increment the progress bar by.
        """
        if self.tqdm:
            self.tqdm.update(n)


def rich_as_completed(futures, total=None, desc=None, leave=True, console=None):
    """
    Yield completed futures with a Rich progress bar.

    This function wraps concurrent.futures.as_completed with a Rich progress bar.

    Args:
        futures: An iterable of Future objects to monitor.
        total (Optional[int]): The total number of futures.
        desc (Optional[str]): Description for the progress bar.
        leave (bool): Whether to leave the progress bar on screen after completion.
        console: The Rich console object to use for output.

    Yields:
        Future: Completed future objects.

    Raises:
        ValueError: If no console object is provided.
    """
    if console is None:
        raise ValueError("Console must be provided")

    with RichLoopBar(total=total, desc=desc, leave=leave, console=console) as pbar:
        for future in as_completed(futures):
            yield future
            pbar.update()<|MERGE_RESOLUTION|>--- conflicted
+++ resolved
@@ -234,77 +234,6 @@
     return user_input
 
 
-<<<<<<< HEAD
-=======
-def call_llm(
-    model: str,
-    op_type: str,
-    messages: List[Dict[str, str]],
-    output_schema: Dict[str, str],
-    tools: Optional[List[Dict[str, str]]] = None,
-    scratchpad: Optional[str] = None,
-    console: Console = Console(),
-    timeout_seconds: int = 120,
-    max_retries_per_timeout: int = 2,
-) -> Any:
-    """
-    Wrapper function that uses caching for LLM calls.
-
-    This function generates a cache key and calls the cached version of call_llm.
-    It retries the call if it times out after 60 seconds.
-
-    Args:
-        model (str): The model name.
-        op_type (str): The operation type.
-        messages (List[Dict[str, str]]): The messages to send to the LLM.
-        output_schema (Dict[str, str]): The output schema dictionary.
-        tools (Optional[List[Dict[str, str]]]): The tools to pass to the LLM.
-        scratchpad (Optional[str]): The scratchpad to use for the operation.
-        timeout_seconds (int): The timeout for the LLM call.
-        max_retries_per_timeout (int): The maximum number of retries per timeout.
-    Returns:
-        str: The result from the cached LLM call.
-
-    Raises:
-        TimeoutError: If the call times out after retrying.
-    """
-    key = cache_key(model, op_type, messages, output_schema, scratchpad)
-
-    max_retries = max_retries_per_timeout
-    attempt = 0
-    rate_limited_attempt = 0
-    while attempt <= max_retries:
-        try:
-            return timeout(timeout_seconds)(cached_call_llm)(
-                key,
-                model,
-                op_type,
-                messages,
-                output_schema,
-                json.dumps(tools) if tools else None,
-                scratchpad,
-            )
-        except RateLimitError:
-            # TODO: this is a really hacky way to handle rate limits
-            # we should implement a more robust retry mechanism
-            backoff_time = 4 * (2**rate_limited_attempt)  # Exponential backoff
-            max_backoff = 120  # Maximum backoff time of 60 seconds
-            sleep_time = min(backoff_time, max_backoff)
-            console.log(
-                f"[yellow]Rate limit hit. Retrying in {sleep_time:.2f} seconds...[/yellow]"
-            )
-            time.sleep(sleep_time)
-            rate_limited_attempt += 1
-        except TimeoutError:
-            if attempt == max_retries:
-                console.log(
-                    f"[bold red]LLM call timed out after {max_retries + 1} attempts[/bold red]"
-                )
-                # TODO: HITL
-                return {}
-            attempt += 1
-
->>>>>>> 6c655117
 
 class InvalidOutputError(Exception):
     """
@@ -376,6 +305,7 @@
     model_input_context_length = model_cost.get(model.split("/")[-1], {}).get(
         "max_input_tokens", 8192
     )
+
     total_tokens = sum(count_tokens(json.dumps(msg), model) for msg in messages)
 
     if total_tokens <= model_input_context_length - 100:
@@ -438,30 +368,9 @@
         """
         A cached wrapper around litellm.embedding function.
 
-<<<<<<< HEAD
         This function uses LRU (Least Recently Used) cache to store and retrieve
         embeddings for given inputs. It can significantly speed up repeated calls
         with the same model and input.
-=======
-    cost = 0.0
-
-    # Parse the response
-    parsed_response = parse_llm_response(response, output_schema)
-    output = parsed_response[0]
-
-    messages = (
-        [
-            {
-                "role": "system",
-                "content": f"You are a helpful assistant, intelligently processing data. This is a {op_type} operation.",
-            }
-        ]
-        + messages
-        + [
-            {"role": "assistant", "content": json.dumps(output)},
-        ]
-    )
->>>>>>> 6c655117
 
         Args:
             model (str): The name of the embedding model to use.
@@ -640,7 +549,9 @@
         key = cache_key(model, op_type, messages, output_schema, scratchpad)
 
         max_retries = max_retries_per_timeout
-        for attempt in range(max_retries + 1):
+        attempt = 0
+        rate_limited_attempt = 0
+        while attempt <= max_retries:
             try:
                 return timeout(timeout_seconds)(cached_call_llm)(
                     key,
@@ -652,17 +563,20 @@
                     scratchpad,
                 )
             except RateLimitError:
-                if attempt == max_retries - 1:
+                # TODO: this is a really hacky way to handle rate limits
+                # we should implement a more robust retry mechanism
+                backoff_time = 4 * (2**rate_limited_attempt)  # Exponential backoff
+                max_backoff = 120  # Maximum backoff time of 60 seconds
+                sleep_time = min(backoff_time, max_backoff)
+                console.log(
+                    f"[yellow]Rate limit hit. Retrying in {sleep_time:.2f} seconds...[/yellow]"
+                )
+                time.sleep(sleep_time)
+                rate_limited_attempt += 1
+            except TimeoutError:
+                if attempt == max_retries:
                     console.log(
-                        f"[bold red]LLM call timed out after {max_retries} retries[/bold red]"
-                    )
-                    # TODO: HITL
-                    return {}
-                time.sleep(0.1)
-            except TimeoutError:
-                if attempt == max_retries - 1:
-                    console.log(
-                        f"[bold red]LLM call timed out after {max_retries} retries[/bold red]"
+                        f"[bold red]LLM call timed out after {max_retries + 1} attempts[/bold red]"
                     )
                     # TODO: HITL
                     return {}
@@ -851,7 +765,7 @@
         cost = 0.0
 
         # Parse the response
-        parsed_response = self.parse_llm_response(response, output_schema, messages=messages)
+        parsed_response = self.parse_llm_response(response, output_schema)
         output = parsed_response[0]
 
         messages = (
