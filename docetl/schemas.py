<<<<<<< HEAD
from .base_schemas import *

from .operations import cluster
from .operations import equijoin
from .operations import filter
from .operations import gather
from .operations import map
from .operations import reduce
from .operations import resolve
from .operations import sample
from .operations import split
from .operations import unnest

from . import dataset

MapOp = map.MapOperation.schema
ResolveOp = resolve.ResolveOperation.schema
ReduceOp = reduce.ReduceOperation.schema
ParallelMapOp = map.ParallelMapOperation.schema
FilterOp = filter.FilterOperation.schema
EquijoinOp = equijoin.EquijoinOperation.schema
SplitOp = split.SplitOperation.schema
GatherOp = gather.GatherOperation.schema
UnnestOp = unnest.UnnestOperation.schema
=======
from typing import Any, Dict, List, Optional, Union

from pydantic import BaseModel, Field, field_validator


class ToolFunction(BaseModel):
    name: str
    description: str
    parameters: Dict[str, Any]


class Tool(BaseModel):
    code: str
    function: ToolFunction


class ParsingTool(BaseModel):
    """
    Represents a parsing tool used for custom data parsing in the pipeline.

    Attributes:
        name (str): The name of the parsing tool. This should be unique within the pipeline configuration.
        function_code (str): The Python code defining the parsing function. This code will be executed
                             to parse the input data according to the specified logic. It should return a list of strings, where each string is its own document.

    Example:
        ```yaml
        parsing_tools:
          - name: ocr_parser
            function_code: |
              import pytesseract
              from pdf2image import convert_from_path
              def ocr_parser(filename: str) -> List[str]:
                  images = convert_from_path(filename)
                  text = ""
                  for image in images:
                      text += pytesseract.image_to_string(image)
                  return [text]
        ```
    """

    name: str
    function_code: str


class Dataset(BaseModel):
    """
    Represents a dataset configuration in the pipeline.

    Attributes:
        type (str): The type of the dataset. Must be either 'file' or 'memory'.
        path (str): The path to the dataset file or the in-memory data, depending on the type.
        source (str): The source of the dataset. Currently, only 'local' is supported. Defaults to 'local'.
        parsing (Optional[List[Dict[str, str]]]): A list of parsing tools to apply to the data. Each parsing tool
                                                  is represented by a dictionary with 'input_key', 'function', and
                                                  'output_key' keys. Defaults to None.

    Example:
        ```yaml
        datasets:
          my_dataset:
            type: file
            path: input.json
            parsing:
              - input_key: file_path
                function: txt_to_string
                output_key: content
        ```

    Note:
        The parsing tools are applied in the order they are listed. Each parsing tool takes the output
        of the previous tool as its input, allowing for chained processing of the data.
    """

    type: str
    path: str
    source: str = "local"
    parsing: Optional[List[Dict[str, str]]] = None


class BaseOp(BaseModel, extra="allow"):
    name: str
    type: str


class MapOp(BaseOp):
    type: str = "map"
    output: Optional[Dict[str, Any]] = None
    prompt: Optional[str] = None
    model: Optional[str] = None
    optimize: Optional[bool] = None
    recursively_optimize: Optional[bool] = None
    sample_size: Optional[int] = None
    tools: Optional[List[Dict[str, Any]]] = None
    validation_rules: Optional[List[str]] = Field(None, alias="validate")
    num_retries_on_validate_failure: Optional[int] = None
    gleaning: Optional[Dict[str, Any]] = None
    drop_keys: Optional[List[str]] = None
    timeout: Optional[int] = None
    batch_size: Optional[int] = None
    clustering_method: Optional[str] = None

    @field_validator("drop_keys")
    def validate_drop_keys(cls, v):
        if isinstance(v, str):
            return [v]
        return v


class ResolveOp(BaseOp):
    type: str = "resolve"
    comparison_prompt: str
    resolution_prompt: str
    output: Optional[Dict[str, Any]] = None
    embedding_model: Optional[str] = None
    resolution_model: Optional[str] = None
    comparison_model: Optional[str] = None
    blocking_keys: Optional[List[str]] = None
    blocking_threshold: Optional[float] = None
    blocking_conditions: Optional[List[str]] = None
    input: Optional[Dict[str, Any]] = None
    embedding_batch_size: Optional[int] = None
    compare_batch_size: Optional[int] = None
    limit_comparisons: Optional[int] = None
    optimize: Optional[bool] = None
    timeout: Optional[int] = None


class ReduceOp(BaseOp):
    type: str = "reduce"
    reduce_key: Union[str, List[str]]
    output: Optional[Dict[str, Any]] = None
    prompt: Optional[str] = None
    optimize: Optional[bool] = None
    synthesize_resolve: Optional[bool] = None
    model: Optional[str] = None
    input: Optional[Dict[str, Any]] = None
    pass_through: Optional[bool] = None
    associative: Optional[bool] = None
    fold_prompt: Optional[str] = None
    fold_batch_size: Optional[int] = None
    value_sampling: Optional[Dict[str, Any]] = None
    verbose: Optional[bool] = None
    timeout: Optional[int] = None


class ParallelMapOp(BaseOp):
    type: str = "parallel_map"
    prompts: List[Dict[str, Any]]
    output: Optional[Dict[str, Any]] = None
    model: Optional[str] = None
    optimize: Optional[bool] = None
    recursively_optimize: Optional[bool] = None
    sample_size: Optional[int] = None
    drop_keys: Optional[List[str]] = None
    timeout: Optional[int] = None
    batch_size: Optional[int] = None
    clustering_method: Optional[str] = None

    @field_validator("drop_keys")
    def validate_drop_keys(cls, v):
        if isinstance(v, str):
            return [v]
        return v


class FilterOp(BaseOp):
    type: str = "filter"
    output: Optional[Dict[str, Any]] = None
    prompt: Optional[str] = None
    model: Optional[str] = None
    optimize: Optional[bool] = None
    recursively_optimize: Optional[bool] = None
    sample_size: Optional[int] = None
    validation_rules: Optional[List[str]] = Field(None, alias="validate")
    num_retries_on_validate_failure: Optional[int] = None
    timeout: Optional[int] = None


class EquijoinOp(BaseOp):
    type: str = "equijoin"
    left: str
    right: str
    comparison_prompt: str
    output: Optional[Dict[str, Any]] = None
    blocking_threshold: Optional[float] = None
    blocking_conditions: Optional[Dict[str, List[str]]] = None
    limits: Optional[Dict[str, int]] = None
    comparison_model: Optional[str] = None
    optimize: Optional[bool] = None
    embedding_model: Optional[str] = None
    embedding_batch_size: Optional[int] = None
    compare_batch_size: Optional[int] = None
    limit_comparisons: Optional[int] = None
    blocking_keys: Optional[Dict[str, List[str]]] = None
    timeout: Optional[int] = None


class SplitOp(BaseOp):
    type: str = "split"
    split_key: str
    method: str
    method_kwargs: Dict[str, Any]
    model: Optional[str] = None


class GatherOp(BaseOp):
    type: str = "gather"
    content_key: str
    doc_id_key: str
    order_key: str
    peripheral_chunks: Dict[str, Any]
    doc_header_key: Optional[str] = None


class UnnestOp(BaseOp):
    type: str = "unnest"
    unnest_key: str
    keep_empty: Optional[bool] = None
    expand_fields: Optional[List[str]] = None
    recursive: Optional[bool] = None
    depth: Optional[int] = None

>>>>>>> 76163b4a

class ClusterOp(BaseOp):
    type: str = "cluster"
    embedding_keys: List[str]
    summary_prompt: str
    summary_schema: Dict[str, Any]
    output_key: Optional[str] = "clusters"


class SampleOp(BaseOp):
    type: str = "sample"
    method: str
    samples: Union[int, float, List[Dict[str, Any]]]
    method_kwargs: Optional[Dict[str, Any]] = None
    random_state: Optional[int] = None


OpType = Union[
    MapOp,
    ResolveOp,
    ReduceOp,
    ParallelMapOp,
    FilterOp,
    EquijoinOp,
    SplitOp,
    GatherOp,
    UnnestOp,
    ClusterOp,
    SampleOp,
]

Dataset = dataset.Dataset.schema<|MERGE_RESOLUTION|>--- conflicted
+++ resolved
@@ -1,4 +1,3 @@
-<<<<<<< HEAD
 from .base_schemas import *
 
 from .operations import cluster
@@ -23,247 +22,6 @@
 SplitOp = split.SplitOperation.schema
 GatherOp = gather.GatherOperation.schema
 UnnestOp = unnest.UnnestOperation.schema
-=======
-from typing import Any, Dict, List, Optional, Union
-
-from pydantic import BaseModel, Field, field_validator
-
-
-class ToolFunction(BaseModel):
-    name: str
-    description: str
-    parameters: Dict[str, Any]
-
-
-class Tool(BaseModel):
-    code: str
-    function: ToolFunction
-
-
-class ParsingTool(BaseModel):
-    """
-    Represents a parsing tool used for custom data parsing in the pipeline.
-
-    Attributes:
-        name (str): The name of the parsing tool. This should be unique within the pipeline configuration.
-        function_code (str): The Python code defining the parsing function. This code will be executed
-                             to parse the input data according to the specified logic. It should return a list of strings, where each string is its own document.
-
-    Example:
-        ```yaml
-        parsing_tools:
-          - name: ocr_parser
-            function_code: |
-              import pytesseract
-              from pdf2image import convert_from_path
-              def ocr_parser(filename: str) -> List[str]:
-                  images = convert_from_path(filename)
-                  text = ""
-                  for image in images:
-                      text += pytesseract.image_to_string(image)
-                  return [text]
-        ```
-    """
-
-    name: str
-    function_code: str
-
-
-class Dataset(BaseModel):
-    """
-    Represents a dataset configuration in the pipeline.
-
-    Attributes:
-        type (str): The type of the dataset. Must be either 'file' or 'memory'.
-        path (str): The path to the dataset file or the in-memory data, depending on the type.
-        source (str): The source of the dataset. Currently, only 'local' is supported. Defaults to 'local'.
-        parsing (Optional[List[Dict[str, str]]]): A list of parsing tools to apply to the data. Each parsing tool
-                                                  is represented by a dictionary with 'input_key', 'function', and
-                                                  'output_key' keys. Defaults to None.
-
-    Example:
-        ```yaml
-        datasets:
-          my_dataset:
-            type: file
-            path: input.json
-            parsing:
-              - input_key: file_path
-                function: txt_to_string
-                output_key: content
-        ```
-
-    Note:
-        The parsing tools are applied in the order they are listed. Each parsing tool takes the output
-        of the previous tool as its input, allowing for chained processing of the data.
-    """
-
-    type: str
-    path: str
-    source: str = "local"
-    parsing: Optional[List[Dict[str, str]]] = None
-
-
-class BaseOp(BaseModel, extra="allow"):
-    name: str
-    type: str
-
-
-class MapOp(BaseOp):
-    type: str = "map"
-    output: Optional[Dict[str, Any]] = None
-    prompt: Optional[str] = None
-    model: Optional[str] = None
-    optimize: Optional[bool] = None
-    recursively_optimize: Optional[bool] = None
-    sample_size: Optional[int] = None
-    tools: Optional[List[Dict[str, Any]]] = None
-    validation_rules: Optional[List[str]] = Field(None, alias="validate")
-    num_retries_on_validate_failure: Optional[int] = None
-    gleaning: Optional[Dict[str, Any]] = None
-    drop_keys: Optional[List[str]] = None
-    timeout: Optional[int] = None
-    batch_size: Optional[int] = None
-    clustering_method: Optional[str] = None
-
-    @field_validator("drop_keys")
-    def validate_drop_keys(cls, v):
-        if isinstance(v, str):
-            return [v]
-        return v
-
-
-class ResolveOp(BaseOp):
-    type: str = "resolve"
-    comparison_prompt: str
-    resolution_prompt: str
-    output: Optional[Dict[str, Any]] = None
-    embedding_model: Optional[str] = None
-    resolution_model: Optional[str] = None
-    comparison_model: Optional[str] = None
-    blocking_keys: Optional[List[str]] = None
-    blocking_threshold: Optional[float] = None
-    blocking_conditions: Optional[List[str]] = None
-    input: Optional[Dict[str, Any]] = None
-    embedding_batch_size: Optional[int] = None
-    compare_batch_size: Optional[int] = None
-    limit_comparisons: Optional[int] = None
-    optimize: Optional[bool] = None
-    timeout: Optional[int] = None
-
-
-class ReduceOp(BaseOp):
-    type: str = "reduce"
-    reduce_key: Union[str, List[str]]
-    output: Optional[Dict[str, Any]] = None
-    prompt: Optional[str] = None
-    optimize: Optional[bool] = None
-    synthesize_resolve: Optional[bool] = None
-    model: Optional[str] = None
-    input: Optional[Dict[str, Any]] = None
-    pass_through: Optional[bool] = None
-    associative: Optional[bool] = None
-    fold_prompt: Optional[str] = None
-    fold_batch_size: Optional[int] = None
-    value_sampling: Optional[Dict[str, Any]] = None
-    verbose: Optional[bool] = None
-    timeout: Optional[int] = None
-
-
-class ParallelMapOp(BaseOp):
-    type: str = "parallel_map"
-    prompts: List[Dict[str, Any]]
-    output: Optional[Dict[str, Any]] = None
-    model: Optional[str] = None
-    optimize: Optional[bool] = None
-    recursively_optimize: Optional[bool] = None
-    sample_size: Optional[int] = None
-    drop_keys: Optional[List[str]] = None
-    timeout: Optional[int] = None
-    batch_size: Optional[int] = None
-    clustering_method: Optional[str] = None
-
-    @field_validator("drop_keys")
-    def validate_drop_keys(cls, v):
-        if isinstance(v, str):
-            return [v]
-        return v
-
-
-class FilterOp(BaseOp):
-    type: str = "filter"
-    output: Optional[Dict[str, Any]] = None
-    prompt: Optional[str] = None
-    model: Optional[str] = None
-    optimize: Optional[bool] = None
-    recursively_optimize: Optional[bool] = None
-    sample_size: Optional[int] = None
-    validation_rules: Optional[List[str]] = Field(None, alias="validate")
-    num_retries_on_validate_failure: Optional[int] = None
-    timeout: Optional[int] = None
-
-
-class EquijoinOp(BaseOp):
-    type: str = "equijoin"
-    left: str
-    right: str
-    comparison_prompt: str
-    output: Optional[Dict[str, Any]] = None
-    blocking_threshold: Optional[float] = None
-    blocking_conditions: Optional[Dict[str, List[str]]] = None
-    limits: Optional[Dict[str, int]] = None
-    comparison_model: Optional[str] = None
-    optimize: Optional[bool] = None
-    embedding_model: Optional[str] = None
-    embedding_batch_size: Optional[int] = None
-    compare_batch_size: Optional[int] = None
-    limit_comparisons: Optional[int] = None
-    blocking_keys: Optional[Dict[str, List[str]]] = None
-    timeout: Optional[int] = None
-
-
-class SplitOp(BaseOp):
-    type: str = "split"
-    split_key: str
-    method: str
-    method_kwargs: Dict[str, Any]
-    model: Optional[str] = None
-
-
-class GatherOp(BaseOp):
-    type: str = "gather"
-    content_key: str
-    doc_id_key: str
-    order_key: str
-    peripheral_chunks: Dict[str, Any]
-    doc_header_key: Optional[str] = None
-
-
-class UnnestOp(BaseOp):
-    type: str = "unnest"
-    unnest_key: str
-    keep_empty: Optional[bool] = None
-    expand_fields: Optional[List[str]] = None
-    recursive: Optional[bool] = None
-    depth: Optional[int] = None
-
->>>>>>> 76163b4a
-
-class ClusterOp(BaseOp):
-    type: str = "cluster"
-    embedding_keys: List[str]
-    summary_prompt: str
-    summary_schema: Dict[str, Any]
-    output_key: Optional[str] = "clusters"
-
-
-class SampleOp(BaseOp):
-    type: str = "sample"
-    method: str
-    samples: Union[int, float, List[Dict[str, Any]]]
-    method_kwargs: Optional[Dict[str, Any]] = None
-    random_state: Optional[int] = None
-
 
 OpType = Union[
     MapOp,
@@ -275,8 +33,6 @@
     SplitOp,
     GatherOp,
     UnnestOp,
-    ClusterOp,
-    SampleOp,
 ]
 
 Dataset = dataset.Dataset.schema